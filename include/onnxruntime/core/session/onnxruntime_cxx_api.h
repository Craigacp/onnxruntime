--- conflicted
+++ resolved
@@ -230,13 +230,6 @@
   TensorTypeAndShapeInfo GetTensorTypeAndShapeInfo() const;
 };
 
-<<<<<<< HEAD
-struct Allocator : Unowned<Base<OrtAllocator>> {
-  static Allocator GetDefault();
-
-  explicit Allocator(nullptr_t) {}
-  explicit Allocator(OrtAllocator* p) : Unowned<Base<OrtAllocator>>{p} {}
-=======
 struct Allocator {
   static Allocator GetWithDefaultOptions();
 
@@ -245,7 +238,6 @@
 
   operator OrtAllocator*() { return p_; }
   operator const OrtAllocator*() const { return p_; }
->>>>>>> 003fbd42
 
   void* Alloc(size_t size);
   void Free(void* p);
