--- conflicted
+++ resolved
@@ -68,33 +68,12 @@
 
     gemm_params.A = a_data + helper.LeftOffsets()[i];
     if (packed_b_) {
-<<<<<<< HEAD
-      MLAS_QGEMM_SCALE_BIAS_OUTPUT_PROCESSOR scale_bias_processor(y_data + helper.OutputOffsets()[i],
-                                                                  static_cast<size_t>(helper.N()),
-                                                                  &multiplier,
-                                                                  bias_data);
-      MlasGemm(static_cast<size_t>(helper.M()),
-               static_cast<size_t>(helper.N()),
-               static_cast<size_t>(helper.K()),
-               a_data + helper.LeftOffsets()[i],
-               static_cast<size_t>(helper.K()),
-               a_zero_point,
-               packed_b_.get(),
-               b_zero_point,
-               b_is_signed_,
-               reinterpret_cast<int32_t*>(y_data + helper.OutputOffsets()[i]),
-               static_cast<size_t>(helper.N()),
-               thread_pool,
-               &scale_bias_processor);
-      continue;
-=======
       gemm_params.B = packed_b_.get();
       gemm_params.BIsPacked = true;
       gemm_params.BIsSigned = b_is_signed_;
     } else {
       gemm_params.B = static_cast<const uint8_t*>(b->DataRaw()) +  + helper.RightOffsets()[i];
       gemm_params.BIsSigned = b->IsDataType<int8_t>();
->>>>>>> cd67f12a
     }
     gemm_params.C = reinterpret_cast<int32_t*>(y_data) + helper.OutputOffsets()[i];
     gemm_params.OutputProcessor = &scale_bias_processor;
